# ecoNET300 Home Assistant integration

[![Code_formatter](https://img.shields.io/endpoint?url=https://raw.githubusercontent.com/astral-sh/ruff/main/assets/badge/v2.json)](https://github.com/astral-sh/ruff)
[![hacs_badge](https://img.shields.io/badge/HACS-Default-41BDF5.svg)](https://github.com/hacs/integration)
[![HACS Action](https://github.com/jontofront/ecoNET-300-Home-Assistant-Integration/actions/workflows/hacs.yml/badge.svg)](https://github.com/jontofront/ecoNET-300-Home-Assistant-Integration/actions/workflows/hacs.yml)
[![stability-alpha](https://img.shields.io/badge/stability-alpha-f4d03f.svg)](https://guidelines.denpa.pro/stability#alpha)
[![Validate with hassfest](https://github.com/jontofront/ecoNET-300-Home-Assistant-Integration/actions/workflows/hassfest.yaml/badge.svg)](https://github.com/jontofront/ecoNET-300-Home-Assistant-Integration/actions/workflows/hassfest.yaml)

**Note:** This repository is a fork of the original [pblxptr/ecoNET-300-Home-Assistant-Integration](https://github.com/pblxptr/ecoNET-300-Home-Assistant-Integration). Most of the work was done by [@pblxpt](https://github.com/pblxpt), and we are very grateful for their efforts.
**Additionally, I maintained and supported this code up to version v0.3.3.**

<div align="center">

| Home Assistant  | ecoNET300     | device        |
| --------------- | ------------- | ------------- |
| <img src="https://raw.githubusercontent.com/jontofront/ecoNET-300-Home-Assistant-Integration/master/images/ha.png" width="100" height="100" />                |   <img src="https://raw.githubusercontent.com/jontofront/ecoNET-300-Home-Assistant-Integration/master/images/econet.webp" width="95" height="95" />            | <img src="https://raw.githubusercontent.com/jontofront/ecoNET-300-Home-Assistant-Integration/master/images/econet300_device.jpg" width="100" height="100" /> |

</div>

## Overview
he **ecoNET300 Home Assistant Integration** allows local control and monitoring of ecoNET300 devices directly from Home Assistant. It communicates over your local network via the ecoNET300’s native REST API, avoiding any external cloud services.

- **Local Operation**: No dependency on econet24.com cloud services.
- **Easy Configuration**: Integrate directly via Home Assistant UI.
- **Tested With**: ecoMAX810P-L TOUCH controller from [Plum Sp. z o.o.](https://www.plum.pl/)

## Table of Contents
1. [ecoNET300 Home Assistant Integration](#econet300-home-assistant-integration)
2. [Overview](#overview)
3. [Versions](#versions)
   - [Migrating to v1.0.0_beta](#migrating-to-v100_beta)
4. [Example](#example)
5. [Installation](#installation)
   - [HACS (Recommended)](#hacs-recommended)
   - [Manual Installation](#manual-installation)
6. [Configuration](#configuration)
7. [Entities](#entities)
   - [Sensors](#sensors)
   - [Binary Sensors](#binary-sensors)
8. [Contributing](#contributing)
9. [Acknowledgments](#acknowledgments)
10. [Disclaimer](#disclaimer)

## versions
* v0.3.3 - version is stable. Most of the work was done by @pblxpt, for which we're very thankful as the community.
* v1.0.0 - A development version that retrieves more data from the API. It may be unstable, and upgrades from previous versions are not supported.

### Migrating to v1.0.0_beta

> **Important**: This release resets versioning. To upgrade:
> 1. Remove the existing integration.
> 2. Install v1.0.0_beta fresh.
> 3. Reconfigure as instructed below.


## Example
<div align="center">


<img src="https://raw.githubusercontent.com/jontofront/ecoNET-300-Home-Assistant-Integration/master/images/sensors.png" />             

</div>

## Installation
### HACS (Recommended)
1. Install and configure [HACS](https://hacs.xyz/).
2. Add this repository as a [custom repository](https://hacs.xyz/docs/faq/custom_repositories/) using:
```
https://github.com/jontofront/ecoNET-300-Home-Assistant-Integration
```
3. In HACS, search for **"ecoNET300"**, install the integration.
4. Restart Home Assistant.

## Manual Installation
1. Download or clone this repository.
2. Copy `custom_components/econet300` into your `<config_directory>/custom_components/`.

```
<config directory>/
|-- custom_components/
|   |-- econet300/
|       |-- [...]
```
3. Restart Home Assistant.

## Configuration

Integrate ecoNET300 via the user interface:

[![Add integration](https://my.home-assistant.io/badges/config_flow_start.svg)](https://my.home-assistant.io/redirect/config_flow_start?domain=econet300)
<details>
  <summary><b>Manual Configuration Steps</b></summary>
  
Apart from using 'My button' (in case it doesn't work) you can also perform the following steps manually:

1. Go to **Settings > Devices & Services** in Home Assistant.
2. Click **Add Integration**.
3. Search and select **"ecoNET300"**.
4. In the bottom right, click on the Add Integration button.
5. From the list, search and select **"ecoNET300"**.

![Search dialog](https://raw.githubusercontent.com/jontofront/ecoNET-300-Home-Assistant-Integration/master/images/search.png)

6. Enter your local device IP/domain and local credentials (not econet24.com credentials). **"Submit"**.  

__Host__: Local IP/domain of your device.  

__Username__: Local username (NOT the username that you use to login to econet24.com!).

__Password__: Local password (NOT the password that you use to login to econet24.com!).

![Configuration dialog](https://raw.githubusercontent.com/jontofront/ecoNET-300-Home-Assistant-Integration/master/images/configure.png)

7. Your device should now be available in your Home Assistant installation.

![Success](https://raw.githubusercontent.com/jontofront/ecoNET-300-Home-Assistant-Integration/master/images/success.png)
  
</details>
<br>

## Entities
<<<<<<< HEAD

### Sensors

These sensors are retrieved from the `../econet/regParams` and `../econet/sysParams` endpoints. Below is the list of available entity keys, their descriptions, and the corresponding API endpoint keys:
<details>
  <summary>**👉 Click here to expand the table**</summary>


| Entity Key           | Description                                               | Endpoint              |
|----------------------|-----------------------------------------------------------|-----------------------|
| `tempFeeder`         | Temperature of the feeder mechanism                       | `../econet/regParams` |
| `fuelLevel`          | Current fuel level in the system                          | `../econet/regParams` |
| `tempCO`             | Current fireplace temperature                             | `../econet/regParams` |
| `tempCOSet`          | Desired fireplace set temperature                         | `../econet/regParams` |
| `statusCWU`          | Status of the hot water (CWU) system                      | `../econet/regParams` |
| `tempCWU`            | Current hot water (CWU) temperature                       | `../econet/regParams` |
| `tempCWUSet`         | Desired hot water (CWU) temperature                       | `../econet/regParams` |
| `tempFlueGas`        | Exhaust temperature reading                               | `../econet/regParams` |
| `mode`               | Current operational mode of the device                    | `../econet/regParams` |
| `fanPower`           | Current fan power usage                                   | `../econet/regParams` |
| `thermostat`         | Thermostat status or set temperature                      | `../econet/regParams` |
| `tempExternalSensor` | Outside (external) temperature                            | `../econet/regParams` |
| `tempLowerBuffer`    | Temperature of the lower thermal buffer                   | `../econet/regParams` |
| `tempUpperBuffer`    | Temperature of the upper thermal buffer                   | `../econet/regParams` |
| `boilerPower`        | Current power output of the boiler                        | `../econet/regParams` |
| `quality`            | Fuel quality or system quality indicator (if applicable) | `../econet/sysParams` |
| `signal`             | Signal strength or communication status                  | `../econet/sysParams` |
| `softVer`            | Software version of the controller                       | `../econet/sysParams` |
| `controllerID`       | Unique identifier for the controller                     | `../econet/sysParams` |
| `moduleASoftVer`     | Software version of Module A                             | `../econet/sysParams` |
| `moduleBSoftVer`     | Software version of Module B                             | `../econet/sysParams` |
| `moduleCSoftVer`     | Software version of Module C                             | `../econet/sysParams` |
| `moduleLambdaSoftVer`| Software version of the lambda module                    | `../econet/sysParams` |
| `modulePanelSoftVer` | Software version of the control panel                    | `../econet/sysParams` |
</details>

### Binary Sensors

These binary sensors are retrieved from the `../econet/regParams` and `../econet/sysParams` endpoints. Below is the list of available entity keys, their descriptions, and the corresponding API endpoint keys:
<details>
  <summary>**👉 Click here to expand the table**</summary>

| Entity Key           | Description                                      | Endpoint              |
|----------------------|--------------------------------------------------|-----------------------|
| `lighter`            | Indicates if the lighter is active               | `../econet/regParams` |
| `pumpCOWorks`        | Indicates if the fireplace pump is working       | `../econet/regParams` |
| `fanWorks`           | Indicates if the fan is currently active         | `../econet/regParams` |
| `pumpFireplaceWorks` | Indicates if the fireplace pump is working       | `../econet/regParams` |
| `pumpCWUWorks`       | Indicates if the hot water (CWU) pump is active  | `../econet/regParams` |
| `mainSrv`            | Indicates if the main server is operational      | `../econet/sysParams` |
| `wifi`               | Indicates if the Wi-Fi connection is active      | `../econet/sysParams` |
| `lan`                | Indicates if the LAN connection is active        | `../econet/sysParams` |
=======

### Sensors

These sensors are retrieved from the `../econet/regParams` and `../econet/sysParams` endpoints. Below is the list of available entity keys, their descriptions, and the corresponding API endpoint keys:
<details>
  <summary>**👉 Click here to expand the table**</summary>


| Entity Key           | Description                                               | Endpoint              |
|----------------------|-----------------------------------------------------------|-----------------------|
| `tempFeeder`         | Temperature of the feeder mechanism                       | `../econet/regParams` |
| `fuelLevel`          | Current fuel level in the system                          | `../econet/regParams` |
| `tempCO`             | Current fireplace temperature                             | `../econet/regParams` |
| `tempCOSet`          | Desired fireplace set temperature                         | `../econet/regParams` |
| `statusCWU`          | Status of the hot water (CWU) system                      | `../econet/regParams` |
| `tempCWU`            | Current hot water (CWU) temperature                       | `../econet/regParams` |
| `tempCWUSet`         | Desired hot water (CWU) temperature                       | `../econet/regParams` |
| `tempFlueGas`        | Exhaust temperature reading                               | `../econet/regParams` |
| `mode`               | Current operational mode of the device                    | `../econet/regParams` |
| `fanPower`           | Current fan power usage                                   | `../econet/regParams` |
| `thermostat`         | Thermostat status or set temperature                      | `../econet/regParams` |
| `tempExternalSensor` | Outside (external) temperature                            | `../econet/regParams` |
| `tempLowerBuffer`    | Temperature of the lower thermal buffer                   | `../econet/regParams` |
| `tempUpperBuffer`    | Temperature of the upper thermal buffer                   | `../econet/regParams` |
| `boilerPower`        | Current power output of the boiler                        | `../econet/regParams` |
| `quality`            | Fuel quality or system quality indicator (if applicable) | `../econet/sysParams` |
| `signal`             | Signal strength or communication status                  | `../econet/sysParams` |
| `softVer`            | Software version of the controller                       | `../econet/sysParams` |
| `controllerID`       | Unique identifier for the controller                     | `../econet/sysParams` |
| `moduleASoftVer`     | Software version of Module A                             | `../econet/sysParams` |
| `moduleBSoftVer`     | Software version of Module B                             | `../econet/sysParams` |
| `moduleCSoftVer`     | Software version of Module C                             | `../econet/sysParams` |
| `moduleLambdaSoftVer`| Software version of the lambda module                    | `../econet/sysParams` |
| `modulePanelSoftVer` | Software version of the control panel                    | `../econet/sysParams` |
>>>>>>> 04c6b7dd
</details>

### Number Entities

These number entities are retrieved from the `../econet/rmCurrentDataParamsEdits` endpoint. Below is the list of available entity keys, their descriptions, and the corresponding API endpoint keys:

<<<<<<< HEAD
<details>
  <summary>**👉 Click here to expand the table**</summary>

| Entity Key           | Description                                  | Endpoint                             |
|----------------------|----------------------------------------------|--------------------------------------|
| `tempCOSet`          | Desired fireplace set temperature            | `../econet/rmCurrentDataParamsEdits` |
| `tempCWUSet`         | Desired hot water (CWU) set temperature      | `../econet/rmCurrentDataParamsEdits` |

=======
These binary sensors are retrieved from the `../econet/regParams` and `../econet/sysParams` endpoints. Below is the list of available entity keys, their descriptions, and the corresponding API endpoint keys:
<details>
  <summary>**👉 Click here to expand the table**</summary>

| Entity Key           | Description                                      | Endpoint              |
|----------------------|--------------------------------------------------|-----------------------|
| `lighter`            | Indicates if the lighter is active               | `../econet/regParams` |
| `pumpCOWorks`        | Indicates if the fireplace pump is working       | `../econet/regParams` |
| `fanWorks`           | Indicates if the fan is currently active         | `../econet/regParams` |
| `pumpFireplaceWorks` | Indicates if the fireplace pump is working       | `../econet/regParams` |
| `pumpCWUWorks`       | Indicates if the hot water (CWU) pump is active  | `../econet/regParams` |
| `mainSrv`            | Indicates if the main server is operational      | `../econet/sysParams` |
| `wifi`               | Indicates if the Wi-Fi connection is active      | `../econet/sysParams` |
| `lan`                | Indicates if the LAN connection is active        | `../econet/sysParams` |
>>>>>>> 04c6b7dd
</details>

## Contributing

We welcome contributions to improve the ecoNET300 integration! Please follow these steps to ensure your contributions align with Home Assistant's development guidelines:

1. Familiarize yourself with the [Home Assistant Contribution Guidelines](https://developers.home-assistant.io/docs/development_submitting/).
2. Fork this repository and create a new branch for your changes.
3. Write code that follows Home Assistant's [Coding Standards](https://developers.home-assistant.io/docs/development_guidelines/).
4. Update documentation to reflect any changes or new functionality.
5. Open a pull request with a clear description of your changes and reference any related issues.

Thank you for contributing to the Home Assistant community!

**Acknowledgments:**  
- [@pblxpt](https://github.com/pblxpt) for the original integration code.  
- [@denpamusic](https://github.com/denpamusic) for guidance.
<a href="https://github.com/jontofront/ecoNET-300-Home-Assistant-Integration/graphs/contributors">
  <img src="https://contrib.rocks/image?repo=jontofront/ecoNET-300-Home-Assistant-Integration" />
</a>


## Disclaimer

**Use at your own risk.**  
This software is provided as-is, for educational purposes. The authors and contributors hold no responsibility for any harm, data loss, or damage caused by using this integration.<|MERGE_RESOLUTION|>--- conflicted
+++ resolved
@@ -119,7 +119,6 @@
 <br>
 
 ## Entities
-<<<<<<< HEAD
 
 ### Sensors
 
@@ -172,49 +171,11 @@
 | `mainSrv`            | Indicates if the main server is operational      | `../econet/sysParams` |
 | `wifi`               | Indicates if the Wi-Fi connection is active      | `../econet/sysParams` |
 | `lan`                | Indicates if the LAN connection is active        | `../econet/sysParams` |
-=======
-
-### Sensors
-
-These sensors are retrieved from the `../econet/regParams` and `../econet/sysParams` endpoints. Below is the list of available entity keys, their descriptions, and the corresponding API endpoint keys:
-<details>
-  <summary>**👉 Click here to expand the table**</summary>
-
-
-| Entity Key           | Description                                               | Endpoint              |
-|----------------------|-----------------------------------------------------------|-----------------------|
-| `tempFeeder`         | Temperature of the feeder mechanism                       | `../econet/regParams` |
-| `fuelLevel`          | Current fuel level in the system                          | `../econet/regParams` |
-| `tempCO`             | Current fireplace temperature                             | `../econet/regParams` |
-| `tempCOSet`          | Desired fireplace set temperature                         | `../econet/regParams` |
-| `statusCWU`          | Status of the hot water (CWU) system                      | `../econet/regParams` |
-| `tempCWU`            | Current hot water (CWU) temperature                       | `../econet/regParams` |
-| `tempCWUSet`         | Desired hot water (CWU) temperature                       | `../econet/regParams` |
-| `tempFlueGas`        | Exhaust temperature reading                               | `../econet/regParams` |
-| `mode`               | Current operational mode of the device                    | `../econet/regParams` |
-| `fanPower`           | Current fan power usage                                   | `../econet/regParams` |
-| `thermostat`         | Thermostat status or set temperature                      | `../econet/regParams` |
-| `tempExternalSensor` | Outside (external) temperature                            | `../econet/regParams` |
-| `tempLowerBuffer`    | Temperature of the lower thermal buffer                   | `../econet/regParams` |
-| `tempUpperBuffer`    | Temperature of the upper thermal buffer                   | `../econet/regParams` |
-| `boilerPower`        | Current power output of the boiler                        | `../econet/regParams` |
-| `quality`            | Fuel quality or system quality indicator (if applicable) | `../econet/sysParams` |
-| `signal`             | Signal strength or communication status                  | `../econet/sysParams` |
-| `softVer`            | Software version of the controller                       | `../econet/sysParams` |
-| `controllerID`       | Unique identifier for the controller                     | `../econet/sysParams` |
-| `moduleASoftVer`     | Software version of Module A                             | `../econet/sysParams` |
-| `moduleBSoftVer`     | Software version of Module B                             | `../econet/sysParams` |
-| `moduleCSoftVer`     | Software version of Module C                             | `../econet/sysParams` |
-| `moduleLambdaSoftVer`| Software version of the lambda module                    | `../econet/sysParams` |
-| `modulePanelSoftVer` | Software version of the control panel                    | `../econet/sysParams` |
->>>>>>> 04c6b7dd
-</details>
 
 ### Number Entities
 
 These number entities are retrieved from the `../econet/rmCurrentDataParamsEdits` endpoint. Below is the list of available entity keys, their descriptions, and the corresponding API endpoint keys:
 
-<<<<<<< HEAD
 <details>
   <summary>**👉 Click here to expand the table**</summary>
 
@@ -223,23 +184,6 @@
 | `tempCOSet`          | Desired fireplace set temperature            | `../econet/rmCurrentDataParamsEdits` |
 | `tempCWUSet`         | Desired hot water (CWU) set temperature      | `../econet/rmCurrentDataParamsEdits` |
 
-=======
-These binary sensors are retrieved from the `../econet/regParams` and `../econet/sysParams` endpoints. Below is the list of available entity keys, their descriptions, and the corresponding API endpoint keys:
-<details>
-  <summary>**👉 Click here to expand the table**</summary>
-
-| Entity Key           | Description                                      | Endpoint              |
-|----------------------|--------------------------------------------------|-----------------------|
-| `lighter`            | Indicates if the lighter is active               | `../econet/regParams` |
-| `pumpCOWorks`        | Indicates if the fireplace pump is working       | `../econet/regParams` |
-| `fanWorks`           | Indicates if the fan is currently active         | `../econet/regParams` |
-| `pumpFireplaceWorks` | Indicates if the fireplace pump is working       | `../econet/regParams` |
-| `pumpCWUWorks`       | Indicates if the hot water (CWU) pump is active  | `../econet/regParams` |
-| `mainSrv`            | Indicates if the main server is operational      | `../econet/sysParams` |
-| `wifi`               | Indicates if the Wi-Fi connection is active      | `../econet/sysParams` |
-| `lan`                | Indicates if the LAN connection is active        | `../econet/sysParams` |
->>>>>>> 04c6b7dd
-</details>
 
 ## Contributing
 
